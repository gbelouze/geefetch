--- conflicted
+++ resolved
@@ -224,16 +224,11 @@
     Attributes
     ----------
     orbit : P2Orbit
-<<<<<<< HEAD
-        The orbit used to filter the collection before mosaicking.
-        Defaults to P2Orbit.DESCENDING.
+        Orbit direction to filter PALSAR-2 acquisitions.
+        Can be ASCENDING or DESCENDING. Defaults to DESCENDING.
     refined_lee : bool
         Whether to apply the Refined Lee filter to reduce speckle noise.
         Defaults to True.
-=======
-        Orbit direction to filter PALSAR-2 acquisitions.
-        Can be ASCENDING or DESCENDING. Defaults to DESCENDING.
->>>>>>> bf4159bd
     """
 
     orbit: P2Orbit = P2Orbit.DESCENDING

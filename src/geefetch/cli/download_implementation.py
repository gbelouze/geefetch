import logging
from pathlib import Path
from typing import Any

import geopandas
import omegaconf
import pooch
import shapely
from omegaconf import OmegaConf
from rasterio.crs import CRS
from thefuzz import process

import geefetch
import geefetch.data.satellites as satellites
from geefetch import data
from geefetch.utils.config import git_style_diff
from geefetch.utils.gee import auth

from .omegaconfig import load

log = logging.getLogger(__name__)

COUNTRY_BORDERS_URL = (
    "https://public.opendatasoft.com/api/explore/v2.1/catalog/datasets/"
    "world-administrative-boundaries/exports/geojson"
)


def load_country_filter_polygon(country: Any) -> shapely.Polygon | shapely.MultiPolygon | None:
    """Load the mailand shape of a country."""
    match country:
        case str():
            country = [country]
        case None | []:
            return None
        case list() if all(isinstance(x, str) for x in country):
            pass
        case _:
            raise TypeError(
                f"Unexpected type {type(country)} for country. "
                "Must be `str`, `list[str]` or `None`."
            )

    country_borders_path = pooch.retrieve(url=COUNTRY_BORDERS_URL, known_hash=None)
    log.debug(f"Country borders is downloaded to {country_borders_path}")
    country_borders = geopandas.read_file(country_borders_path)
    polygons = []
    for c in country:
        if c not in country_borders.name.values:
            best_match, _ = process.extractOne(c, country_borders.name.values)
            raise ValueError(f"Unknown country {c}. Did you mean {best_match} ?")
        borders = country_borders[country_borders.name == c].iloc[0].geometry
        polygons.append(borders)
    return shapely.ops.unary_union(polygons)


def save_config(
    config: Any,
    dir: Path,
) -> None:
    """When `geefetch` is called with a specified configuration file, save it to the tracker root"""
    if not dir.exists():
        dir.mkdir()
    config_path = Path(dir / "config.yaml")
    config = OmegaConf.to_container(omegaconf.DictConfig(config))

    del config["tile_range"]
    del config["gee"]["ee_project_id"]
    config["geefetch_version"] = geefetch.__version__
    config_yaml = OmegaConf.to_yaml(config)
    if config_path.exists():
        saved_config_yaml = config_path.read_text()
        if saved_config_yaml != config_yaml:
            log.error(
                "Diff current config / saved config:\n"
                f"{git_style_diff(config_yaml, saved_config_yaml)}"
            )
            raise ValueError("Current config and saved config disagree. Aborting.")
    else:
        config_path.write_text(config_yaml)
        log.debug(f"Config file is saved to {config_path}.")


def download_gedi(config_path: Path, vector: bool) -> None:
    "Download GEDI images."
    config = load(config_path)
    if config.gedi is None:
        raise RuntimeError(
            "GEDI is not configured. Pass `gedi: {}` in the config file to use `satellite_default`."
        )
    data_dir = Path(config.data_dir)
    auth(config.gedi.gee.ee_project_id)
    bounds = config.gedi.aoi.spatial.as_bbox()
    if vector:
        if config.gedi.selected_bands is None:
            config.gedi.selected_bands = satellites.GEDIvector().default_selected_bands

        save_config(config.gedi, config.data_dir / "gedi_vector")
        data.get.download_gedi_vector(
            data_dir,
            bounds,
            config.gedi.aoi.temporal.start_date if config.gedi.aoi.temporal is not None else None,
            config.gedi.aoi.temporal.end_date if config.gedi.aoi.temporal is not None else None,
            config.gedi.selected_bands,
            crs=(
                CRS.from_epsg(config.gedi.aoi.spatial.epsg)
                if config.gedi.aoi.spatial.epsg != 4326
                else None
            ),
            resolution=config.gedi.resolution,
            tile_shape=config.gedi.tile_size,
            filter_polygon=(
                None
                if config.gedi.aoi.country is None
                else load_country_filter_polygon(config.gedi.aoi.country)
            ),
            format=config.gedi.format,
            tile_range=config.gedi.tile_range,
        )
    else:
        if config.gedi.selected_bands is None:
            config.gedi.selected_bands = satellites.GEDIraster().default_selected_bands
        save_config(config.gedi, config.data_dir / "gedi_raster")
        data.get.download_gedi(
            data_dir,
            bounds,
            config.gedi.aoi.temporal.start_date if config.gedi.aoi.temporal is not None else None,
            config.gedi.aoi.temporal.end_date if config.gedi.aoi.temporal is not None else None,
            config.gedi.selected_bands,
            crs=(
                CRS.from_epsg(config.gedi.aoi.spatial.epsg)
                if config.gedi.aoi.spatial.epsg != 4326
                else None
            ),
            composite_method=config.gedi.composite_method,
            dtype=config.gedi.dtype,
            resolution=config.gedi.resolution,
            tile_shape=config.gedi.tile_size,
            filter_polygon=(
                None
                if config.gedi.aoi.country is None
                else load_country_filter_polygon(config.gedi.aoi.country)
            ),
            tile_range=config.gedi.tile_range,
        )


def download_s1(config_path: Path) -> None:
    "Download Sentinel-1 images."
    config = load(config_path)
    if config.s1 is None:
        raise RuntimeError(
            "Sentinel-1 is not configured. "
            "Pass `s1: {}` in the config file to use `satellite_default`."
        )
    if config.s1.selected_bands is None:
        config.s1.selected_bands = satellites.S1().default_selected_bands
    save_config(config.s1, config.data_dir / "s1")

    data_dir = Path(config.data_dir)
    auth(config.s1.gee.ee_project_id)
    bounds = config.s1.aoi.spatial.as_bbox()
    data.get.download_s1(
        data_dir,
        bounds,
        config.s1.aoi.temporal.start_date if config.s1.aoi.temporal is not None else None,
        config.s1.aoi.temporal.end_date if config.s1.aoi.temporal is not None else None,
        config.s1.selected_bands,
        crs=(
            CRS.from_epsg(config.s1.aoi.spatial.epsg)
            if config.s1.aoi.spatial.epsg != 4326
            else None
        ),
        composite_method=config.s1.composite_method,
        dtype=config.s1.dtype,
        resolution=config.s1.resolution,
        tile_shape=config.s1.tile_size,
        max_tile_size=config.s1.gee.max_tile_size,
        filter_polygon=(
            None
            if config.s1.aoi.country is None
            else load_country_filter_polygon(config.s1.aoi.country)
        ),
        orbit=config.s1.orbit,
<<<<<<< HEAD
        tile_range=config.s1.tile_range,
=======
        resampling=config.s1.resampling,
>>>>>>> 33e3b908
    )


def download_s2(config_path: Path) -> None:
    """Download Sentinel-2 images."""
    config = load(config_path)
    if config.s2 is None:
        raise RuntimeError(
            "Sentinel-2 is not configured. "
            "Pass `s2: {}` in the config file to use `satellite_default`."
        )
    if config.s2.selected_bands is None:
        config.s2.selected_bands = satellites.S2().default_selected_bands
    save_config(config.s2, config.data_dir / "s2")

    data_dir = Path(config.data_dir)
    auth(config.s2.gee.ee_project_id)
    bounds = config.s2.aoi.spatial.as_bbox()
    data.get.download_s2(
        data_dir,
        bounds,
        config.s2.aoi.temporal.start_date if config.s2.aoi.temporal is not None else None,
        config.s2.aoi.temporal.end_date if config.s2.aoi.temporal is not None else None,
        config.s2.selected_bands,
        crs=(
            CRS.from_epsg(config.s2.aoi.spatial.epsg)
            if config.s2.aoi.spatial.epsg != 4326
            else None
        ),
        composite_method=config.s2.composite_method,
        dtype=config.s2.dtype,
        resolution=config.s2.resolution,
        tile_shape=config.s2.tile_size,
        max_tile_size=config.s2.gee.max_tile_size,
        filter_polygon=(
            None
            if config.s2.aoi.country is None
            else load_country_filter_polygon(config.s2.aoi.country)
        ),
        cloudless_portion=config.s2.cloudless_portion,
        cloud_prb_thresh=config.s2.cloud_prb_threshold,
<<<<<<< HEAD
        tile_range=config.s2.tile_range,
=======
        resampling=config.s2.resampling,
>>>>>>> 33e3b908
    )


def download_dynworld(config_path: Path) -> None:
    """Download Dynamic World images."""
    config = load(config_path)
    if config.dynworld is None:
        raise RuntimeError(
            "Dynamic World is not configured. "
            "Pass `dynworld: {}` in the config file to use `satellite_default`."
        )
    if config.dynworld.selected_bands is None:
        config.dynworld.selected_bands = satellites.DynWorld().default_selected_bands
    save_config(config.dynworld, config.data_dir / "dyn_world")

    data_dir = Path(config.data_dir)
    auth(config.dynworld.gee.ee_project_id)
    bounds = config.dynworld.aoi.spatial.as_bbox()
    data.get.download_dynworld(
        data_dir,
        bounds,
        config.dynworld.aoi.temporal.start_date
        if config.dynworld.aoi.temporal is not None
        else None,
        config.dynworld.aoi.temporal.end_date if config.dynworld.aoi.temporal is not None else None,
        config.dynworld.selected_bands,
        crs=(
            CRS.from_epsg(config.dynworld.aoi.spatial.epsg)
            if config.dynworld.aoi.spatial.epsg != 4326
            else None
        ),
        composite_method=config.dynworld.composite_method,
        dtype=config.dynworld.dtype,
        resolution=config.dynworld.resolution,
        tile_shape=config.dynworld.tile_size,
        max_tile_size=config.dynworld.gee.max_tile_size,
        filter_polygon=(
            None
            if config.dynworld.aoi.country is None
            else load_country_filter_polygon(config.dynworld.aoi.country)
        ),
<<<<<<< HEAD
        tile_range=config.dynworld.tile_range,
=======
        resampling=config.dynworld.resampling,
>>>>>>> 33e3b908
    )


def download_landsat8(config_path: Path) -> None:
    """Download Landsat 8 images."""
    config = load(config_path)
    if config.landsat8 is None:
        raise RuntimeError(
            "Landsat 8 is not configured. "
            "Pass `landsat8: {}` in the config file to use `satellite_default`."
        )
    if config.landsat8.selected_bands is None:
        config.landsat8.selected_bands = satellites.Landsat8().default_selected_bands
    save_config(config.landsat8, config.data_dir / "landsat8")
    data_dir = Path(config.data_dir)
    auth(config.landsat8.gee.ee_project_id)
    bounds = config.landsat8.aoi.spatial.as_bbox()
    data.get.download_landsat8(
        data_dir,
        bounds,
        config.landsat8.aoi.temporal.start_date
        if config.landsat8.aoi.temporal is not None
        else None,
        config.landsat8.aoi.temporal.end_date if config.landsat8.aoi.temporal is not None else None,
        config.landsat8.selected_bands,
        crs=(
            CRS.from_epsg(config.landsat8.aoi.spatial.epsg)
            if config.landsat8.aoi.spatial.epsg
            != 4326  # Need to check why config.s1.aoi.spatial.epsg is used for all function
            else None
        ),
        composite_method=config.landsat8.composite_method,
        dtype=config.landsat8.dtype,
        resolution=config.landsat8.resolution,
        tile_shape=config.landsat8.tile_size,
        max_tile_size=config.landsat8.gee.max_tile_size,
        filter_polygon=(
            None
            if config.landsat8.aoi.country is None
            else load_country_filter_polygon(config.landsat8.aoi.country)
        ),
<<<<<<< HEAD
        tile_range=config.landsat8.tile_range,
=======
        resampling=config.landsat8.resampling,
>>>>>>> 33e3b908
    )


def download_palsar2(config_path: Path) -> None:
    """Download PALSAR-2 images."""
    config = load(config_path)
    if config.palsar2 is None:
        raise RuntimeError(
            "Palsar 2 is not configured. "
            "Pass `palsar2: {}` in the config file to use `satellite_default`."
        )
    if config.palsar2.selected_bands is None:
        config.palsar2.selected_bands = satellites.Palsar2().default_selected_bands
    save_config(config.palsar2, config.data_dir / "palsar2")
    data_dir = Path(config.data_dir)
    auth(config.palsar2.gee.ee_project_id)
    bounds = config.palsar2.aoi.spatial.as_bbox()
    data.get.download_palsar2(
        data_dir,
        bounds,
        config.palsar2.aoi.temporal.start_date if config.palsar2.aoi.temporal is not None else None,
        config.palsar2.aoi.temporal.end_date if config.palsar2.aoi.temporal is not None else None,
        config.palsar2.selected_bands,
        crs=(
            CRS.from_epsg(config.palsar2.aoi.spatial.epsg)
            if config.palsar2.aoi.spatial.epsg
            != 4326  # Need to check why config.s1.aoi.spatial.epsg is used for all function
            else None
        ),
        composite_method=config.palsar2.composite_method,
        dtype=config.palsar2.dtype,
        resolution=config.palsar2.resolution,
        tile_shape=config.palsar2.tile_size,
        max_tile_size=config.palsar2.gee.max_tile_size,
        filter_polygon=(
            None
            if config.palsar2.aoi.country is None
            else load_country_filter_polygon(config.palsar2.aoi.country)
        ),
        orbit=config.palsar2.orbit,
<<<<<<< HEAD
        tile_range=config.palsar2.tile_range,
=======
        resampling=config.palsar2.resampling,
        refined_lee=config.palsar2.refined_lee,
>>>>>>> 33e3b908
    )


def download_nasadem(config_path: Path) -> None:
    """Download NASADEM images."""
    config = load(config_path)
    if config.nasadem is None:
        raise RuntimeError(
            "NASADEM is not configured. "
            "Pass `nasadem: {}` in the config file to use `satellite_default`."
        )
    if config.nasadem.selected_bands is None:
        config.nasadem.selected_bands = satellites.NASADEM().default_selected_bands
    save_config(config.nasadem, config.data_dir / "nasadem")
    data_dir = Path(config.data_dir)
    auth(config.nasadem.gee.ee_project_id)
    bounds = config.nasadem.aoi.spatial.as_bbox()
    if config.nasadem.aoi.temporal is not None:
        log.warning(
            f"Temporal config {config.nasadem.aoi.temporal.start_date} "
            f"→ {config.nasadem.aoi.temporal.end_date} is ignored."
        )
    data.get.download_nasadem(
        data_dir,
        bounds,
        crs=(
            CRS.from_epsg(config.nasadem.aoi.spatial.epsg)
            if config.nasadem.aoi.spatial.epsg
            != 4326  # Need to check why config.s1.aoi.spatial.epsg is used for all function
            else None
        ),
        composite_method=config.nasadem.composite_method,
        dtype=config.nasadem.dtype,
        resolution=config.nasadem.resolution,
        tile_shape=config.nasadem.tile_size,
        max_tile_size=config.nasadem.gee.max_tile_size,
        filter_polygon=(
            None
            if config.nasadem.aoi.country is None
            else load_country_filter_polygon(config.nasadem.aoi.country)
        ),
<<<<<<< HEAD
        tile_range=config.nasadem.tile_range,
=======
        resampling=config.nasadem.resampling,
>>>>>>> 33e3b908
    )


def download_custom(config_path: Path, custom_name: str) -> None:
    """Download Custom images."""
    config = load(config_path)
    if config.customs is None or custom_name not in config.customs:
        raise RuntimeError(f"No configuration given for custom satellites {custom_name}.")
    custom_config = config.customs[custom_name]
    if custom_config.selected_bands is None:
        raise ValueError("`selected_bands` must be given for custom satellites.")
    satellite_custom = satellites.CustomSatellite(
        custom_config.url, custom_config.pixel_range, name=custom_name
    )
    save_config(custom_config, config.data_dir / satellite_custom.name)
    data_dir = Path(config.data_dir)
    auth(custom_config.gee.ee_project_id)
    bounds = custom_config.aoi.spatial.as_bbox()
    start_date = (
        custom_config.aoi.temporal.start_date if custom_config.aoi.temporal is not None else None
    )
    end_date = (
        custom_config.aoi.temporal.end_date if custom_config.aoi.temporal is not None else None
    )

    data.get.download_custom(
        satellite_custom,
        data_dir,
        bounds,
        start_date,
        end_date,
        crs=(
            CRS.from_epsg(custom_config.aoi.spatial.epsg)
            if custom_config.aoi.spatial.epsg != 4326
            else None
        ),
        composite_method=custom_config.composite_method,
        dtype=custom_config.dtype,
        resolution=custom_config.resolution,
        tile_shape=custom_config.tile_size,
        max_tile_size=custom_config.gee.max_tile_size,
        selected_bands=custom_config.selected_bands,
        filter_polygon=(
            None
            if custom_config.aoi.country is None
            else load_country_filter_polygon(custom_config.aoi.country)
        ),
<<<<<<< HEAD
        tile_range=custom_config.tile_range,
=======
        resampling=custom_config.resampling,
>>>>>>> 33e3b908
    )


def download_all(config_path: Path) -> None:
    """Download all configured satellites."""
    config = load(config_path)
    if config.s1 is not None:
        log.info("Downloading Sentinel-1 data.")
        download_s1(config_path)
    if config.s2 is not None:
        log.info("Downloading Sentinel-2 data.")
        download_s2(config_path)
    if config.gedi is not None:
        log.info("Downloading GEDI data.")
        download_gedi(config_path, vector=True)
    if config.dynworld is not None:
        log.info("Downloading Dynamic World data.")
        download_dynworld(config_path)
    if config.palsar2 is not None:
        log.info("Downloading Palsar-2 data.")
        download_palsar2(config_path)
    if config.landsat8 is not None:
        log.info("Downloading Landsat-8 data.")
        download_landsat8(config_path)
    if config.nasadem is not None:
        log.info("Downloading NASADEM")
        download_nasadem(config_path)
    if config.customs is not None:
        for custom_name in config.customs:
            log.info(f"Downloading CustomSatellite({custom_name}).")
            download_custom(config_path, custom_name)<|MERGE_RESOLUTION|>--- conflicted
+++ resolved
@@ -182,11 +182,8 @@
             else load_country_filter_polygon(config.s1.aoi.country)
         ),
         orbit=config.s1.orbit,
-<<<<<<< HEAD
+        resampling=config.s1.resampling,
         tile_range=config.s1.tile_range,
-=======
-        resampling=config.s1.resampling,
->>>>>>> 33e3b908
     )
 
 
@@ -228,11 +225,8 @@
         ),
         cloudless_portion=config.s2.cloudless_portion,
         cloud_prb_thresh=config.s2.cloud_prb_threshold,
-<<<<<<< HEAD
+        resampling=config.s2.resampling,
         tile_range=config.s2.tile_range,
-=======
-        resampling=config.s2.resampling,
->>>>>>> 33e3b908
     )
 
 
@@ -274,11 +268,8 @@
             if config.dynworld.aoi.country is None
             else load_country_filter_polygon(config.dynworld.aoi.country)
         ),
-<<<<<<< HEAD
+        resampling=config.dynworld.resampling,
         tile_range=config.dynworld.tile_range,
-=======
-        resampling=config.dynworld.resampling,
->>>>>>> 33e3b908
     )
 
 
@@ -320,11 +311,8 @@
             if config.landsat8.aoi.country is None
             else load_country_filter_polygon(config.landsat8.aoi.country)
         ),
-<<<<<<< HEAD
+        resampling=config.landsat8.resampling,
         tile_range=config.landsat8.tile_range,
-=======
-        resampling=config.landsat8.resampling,
->>>>>>> 33e3b908
     )
 
 
@@ -365,12 +353,9 @@
             else load_country_filter_polygon(config.palsar2.aoi.country)
         ),
         orbit=config.palsar2.orbit,
-<<<<<<< HEAD
-        tile_range=config.palsar2.tile_range,
-=======
         resampling=config.palsar2.resampling,
         refined_lee=config.palsar2.refined_lee,
->>>>>>> 33e3b908
+        tile_range=config.palsar2.tile_range,
     )
 
 
@@ -412,11 +397,8 @@
             if config.nasadem.aoi.country is None
             else load_country_filter_polygon(config.nasadem.aoi.country)
         ),
-<<<<<<< HEAD
+        resampling=config.nasadem.resampling,
         tile_range=config.nasadem.tile_range,
-=======
-        resampling=config.nasadem.resampling,
->>>>>>> 33e3b908
     )
 
 
@@ -464,11 +446,8 @@
             if custom_config.aoi.country is None
             else load_country_filter_polygon(custom_config.aoi.country)
         ),
-<<<<<<< HEAD
+        resampling=custom_config.resampling,
         tile_range=custom_config.tile_range,
-=======
-        resampling=custom_config.resampling,
->>>>>>> 33e3b908
     )
 
 

import logging
from pathlib import Path
from typing import Any

import geopandas
import omegaconf
import pooch
import shapely
from omegaconf import OmegaConf
from rasterio.crs import CRS
from thefuzz import process

import geefetch
import geefetch.data.satellites as satellites
from geefetch import data
from geefetch.utils.config import git_style_diff
from geefetch.utils.gee import auth

from .omegaconfig import load

log = logging.getLogger(__name__)

COUNTRY_BORDERS_URL = (
    "https://public.opendatasoft.com/api/explore/v2.1/catalog/datasets/"
    "world-administrative-boundaries/exports/geojson"
)


<<<<<<< HEAD
def load_country_filter_polygon(country: Any) -> shapely.Polygon | shapely.MultiPolygon | None:
    """Load the mailand shape of a country."""
    match country:
        case str():
            country = [country]
        case None | []:
            return None
        case list() if all(isinstance(x, str) for x in country):
            pass
=======
def get_mainland_geometry(shape: shapely.Geometry) -> shapely.Polygon:
    """Get the largest geometry from a multipolygon-like shapely geometry."""
    match shape:
        case shapely.MultiPolygon():
            max_area, max_geom = 0, None
            for geom in shape.geoms:
                if geom.area > max_area:
                    max_area, max_geom = geom.area, geom
            if max_geom is None:
                raise ValueError("Empty shape.")
            return max_geom
        case shapely.Polygon():
            return shape
>>>>>>> 94dc4808
        case _:
            raise TypeError(
                f"Unexpected type {type(country)} for country. "
                "Must be `str`, `list[str]` or `None`."
            )

    country_borders_path = pooch.retrieve(url=COUNTRY_BORDERS_URL, known_hash=None)
    log.debug(f"Country borders is downloaded to {country_borders_path}")
    country_borders = geopandas.read_file(country_borders_path)
    polygons = []
    for c in country:
        if c not in country_borders.name.values:
            best_match, _ = process.extractOne(c, country_borders.name.values)
            raise ValueError(f"Unknown country {c}. Did you mean {best_match} ?")
        borders = country_borders[country_borders.name == c].iloc[0].geometry
        polygons.append(borders)
    return shapely.ops.unary_union(polygons)


def save_config(config: Any, dir: Path) -> None:
    """When `geefetch` is called with a specified configuration file,
    save it to the tracker root."""
    if not dir.exists():
        dir.mkdir()
    config_path = Path(dir / "config.yaml")
    config = OmegaConf.to_container(omegaconf.DictConfig(config))
    config["geefetch_version"] = geefetch.__version__
    config_yaml = OmegaConf.to_yaml(config)
    if config_path.exists():
        saved_config_yaml = config_path.read_text()
        if saved_config_yaml != config_yaml:
            log.error(
                "Diff current config / saved config:\n"
                f"{git_style_diff(config_yaml, saved_config_yaml)}"
            )
            raise ValueError("Current config and saved config disagree. Aborting.")
    else:
        config_path.write_text(config_yaml)
        log.debug(f"Config file is saved to {config_path}.")


def download_gedi(config_path: Path, vector: bool) -> None:
    "Download GEDI images."
    config = load(config_path)
    if config.gedi is None:
        raise RuntimeError(
            "GEDI is not configured. Pass `gedi: {}` in the config file to use `satellite_default`."
        )
    data_dir = Path(config.data_dir)
    auth(config.gedi.gee.ee_project_id)
    bounds = config.gedi.aoi.spatial.as_bbox()
    if vector:
        if config.gedi.selected_bands is None:
            config.gedi.selected_bands = satellites.GEDIvector().default_selected_bands
        save_config(config.gedi, config.data_dir / "gedi_vector")
        data.get.download_gedi_vector(
            data_dir,
            bounds,
            config.gedi.aoi.temporal.start_date,
            config.gedi.aoi.temporal.end_date,
            config.gedi.selected_bands,
            crs=(
                CRS.from_epsg(config.gedi.aoi.spatial.epsg)
                if config.gedi.aoi.spatial.epsg != 4326
                else None
            ),
            resolution=config.gedi.resolution,
            tile_shape=config.gedi.tile_size,
            filter_polygon=(
                None
                if config.gedi.aoi.country is None
                else load_country_filter_polygon(config.gedi.aoi.country)
            ),
            format=config.gedi.format,
        )
    else:
        if config.gedi.selected_bands is None:
            config.gedi.selected_bands = satellites.GEDIraster().default_selected_bands
        save_config(config.gedi, config.data_dir / "gedi_raster")
        data.get.download_gedi(
            data_dir,
            bounds,
            config.gedi.aoi.temporal.start_date,
            config.gedi.aoi.temporal.end_date,
            config.gedi.selected_bands,
            crs=(
                CRS.from_epsg(config.gedi.aoi.spatial.epsg)
                if config.gedi.aoi.spatial.epsg != 4326
                else None
            ),
            composite_method=config.gedi.composite_method,
            dtype=config.gedi.dtype,
            resolution=config.gedi.resolution,
            tile_shape=config.gedi.tile_size,
            filter_polygon=(
                None
                if config.gedi.aoi.country is None
                else load_country_filter_polygon(config.gedi.aoi.country)
            ),
        )


def download_s1(config_path: Path) -> None:
    "Download Sentinel-1 images."
    config = load(config_path)
    if config.s1 is None:
        raise RuntimeError(
            "Sentinel-1 is not configured. "
            "Pass `s1: {}` in the config file to use `satellite_default`."
        )
    if config.s1.selected_bands is None:
        config.s1.selected_bands = satellites.S1().default_selected_bands
    save_config(config.s1, config.data_dir / "s1")

    data_dir = Path(config.data_dir)
    auth(config.s1.gee.ee_project_id)
    bounds = config.s1.aoi.spatial.as_bbox()
    data.get.download_s1(
        data_dir,
        bounds,
        config.s1.aoi.temporal.start_date,
        config.s1.aoi.temporal.end_date,
        config.s1.selected_bands,
        crs=(
            CRS.from_epsg(config.s1.aoi.spatial.epsg)
            if config.s1.aoi.spatial.epsg != 4326
            else None
        ),
        composite_method=config.s1.composite_method,
        dtype=config.s1.dtype,
        resolution=config.s1.resolution,
        tile_shape=config.s1.tile_size,
        max_tile_size=config.s1.gee.max_tile_size,
        filter_polygon=(
            None
            if config.s1.aoi.country is None
            else load_country_filter_polygon(config.s1.aoi.country)
        ),
        orbit=config.s1.orbit,
    )


def download_s2(config_path: Path) -> None:
    """Download Sentinel-2 images."""
    config = load(config_path)
    if config.s2 is None:
        raise RuntimeError(
            "Sentinel-2 is not configured. "
            "Pass `s2: {}` in the config file to use `satellite_default`."
        )
    if config.s2.selected_bands is None:
        config.s2.selected_bands = satellites.S2().default_selected_bands
    save_config(config.s2, config.data_dir / "s2")

    data_dir = Path(config.data_dir)
    auth(config.s2.gee.ee_project_id)
    bounds = config.s2.aoi.spatial.as_bbox()
    data.get.download_s2(
        data_dir,
        bounds,
        config.s2.aoi.temporal.start_date,
        config.s2.aoi.temporal.end_date,
        config.s2.selected_bands,
        crs=(
            CRS.from_epsg(config.s2.aoi.spatial.epsg)
            if config.s2.aoi.spatial.epsg != 4326
            else None
        ),
        composite_method=config.s2.composite_method,
        dtype=config.s2.dtype,
        resolution=config.s2.resolution,
        tile_shape=config.s2.tile_size,
        max_tile_size=config.s2.gee.max_tile_size,
        filter_polygon=(
            None
            if config.s2.aoi.country is None
            else load_country_filter_polygon(config.s2.aoi.country)
        ),
        cloudless_portion=config.s2.cloudless_portion,
        cloud_prb_thresh=config.s2.cloud_prb_threshold,
    )


def download_dynworld(config_path: Path) -> None:
    """Download Dynamic World images."""
    config = load(config_path)
    if config.dynworld is None:
        raise RuntimeError(
            "Dynamic World is not configured. "
            "Pass `dynworld: {}` in the config file to use `satellite_default`."
        )
    if config.dynworld.selected_bands is None:
        config.dynworld.selected_bands = satellites.DynWorld().default_selected_bands
    save_config(config.dynworld, config.data_dir / "dyn_world")

    data_dir = Path(config.data_dir)
    auth(config.dynworld.gee.ee_project_id)
    bounds = config.dynworld.aoi.spatial.as_bbox()
    data.get.download_dynworld(
        data_dir,
        bounds,
        config.dynworld.aoi.temporal.start_date,
        config.dynworld.aoi.temporal.end_date,
        config.dynworld.selected_bands,
        crs=(
            CRS.from_epsg(config.dynworld.aoi.spatial.epsg)
            if config.dynworld.aoi.spatial.epsg != 4326
            else None
        ),
        composite_method=config.dynworld.composite_method,
        dtype=config.dynworld.dtype,
        resolution=config.dynworld.resolution,
        tile_shape=config.dynworld.tile_size,
        max_tile_size=config.dynworld.gee.max_tile_size,
        filter_polygon=(
            None
            if config.dynworld.aoi.country is None
            else load_country_filter_polygon(config.dynworld.aoi.country)
        ),
    )


def download_landsat8(config_path: Path) -> None:
    """Download Landsat 8 images."""
    config = load(config_path)
    if config.landsat8 is None:
        raise RuntimeError(
            "Landsat 8 is not configured. "
            "Pass `landsat8: {}` in the config file to use `satellite_default`."
        )
    if config.landsat8.selected_bands is None:
        config.landsat8.selected_bands = satellites.Landsat8().default_selected_bands
    save_config(config.landsat8, config.data_dir / "landsat8")
    data_dir = Path(config.data_dir)
    auth(config.landsat8.gee.ee_project_id)
    bounds = config.landsat8.aoi.spatial.as_bbox()
    data.get.download_landsat8(
        data_dir,
        bounds,
        config.landsat8.aoi.temporal.start_date,
        config.landsat8.aoi.temporal.end_date,
        config.landsat8.selected_bands,
        crs=(
            CRS.from_epsg(config.landsat8.aoi.spatial.epsg)
            if config.landsat8.aoi.spatial.epsg
            != 4326  # Need to check why config.s1.aoi.spatial.epsg is used for all function
            else None
        ),
        composite_method=config.landsat8.composite_method,
        dtype=config.landsat8.dtype,
        resolution=config.landsat8.resolution,
        tile_shape=config.landsat8.tile_size,
        max_tile_size=config.landsat8.gee.max_tile_size,
        filter_polygon=(
            None
            if config.landsat8.aoi.country is None
            else load_country_filter_polygon(config.landsat8.aoi.country)
        ),
    )


def download_palsar2(config_path: Path) -> None:
    """Download PALSAR-2 images."""
    config = load(config_path)
    if config.palsar2 is None:
        raise RuntimeError(
            "Palsar 2 is not configured. "
            "Pass `palsar2: {}` in the config file to use `satellite_default`."
        )
    if config.palsar2.selected_bands is None:
        config.palsar2.selected_bands = satellites.Palsar2().default_selected_bands
    save_config(config.palsar2, config.data_dir / "palsar2")
    data_dir = Path(config.data_dir)
    auth(config.palsar2.gee.ee_project_id)
    bounds = config.palsar2.aoi.spatial.as_bbox()
    data.get.download_palsar2(
        data_dir,
        bounds,
        config.palsar2.aoi.temporal.start_date,
        config.palsar2.aoi.temporal.end_date,
        config.palsar2.selected_bands,
        crs=(
            CRS.from_epsg(config.palsar2.aoi.spatial.epsg)
            if config.palsar2.aoi.spatial.epsg
            != 4326  # Need to check why config.s1.aoi.spatial.epsg is used for all function
            else None
        ),
        composite_method=config.palsar2.composite_method,
        dtype=config.palsar2.dtype,
        resolution=config.palsar2.resolution,
        tile_shape=config.palsar2.tile_size,
        max_tile_size=config.palsar2.gee.max_tile_size,
        filter_polygon=(
            None
            if config.palsar2.aoi.country is None
            else load_country_filter_polygon(config.palsar2.aoi.country)
        ),
        orbit=config.palsar2.orbit,
    )


def download_nasadem(config_path: Path) -> None:
    """Download NASADEM images."""
    config = load(config_path)
    if config.nasadem is None:
        raise RuntimeError(
            "NASADEM is not configured. "
            "Pass `nasadem: {}` in the config file to use `satellite_default`."
        )
    if config.nasadem.selected_bands is None:
        config.nasadem.selected_bands = satellites.NASADEM().default_selected_bands
    save_config(config.nasadem, config.data_dir / "nasadem")
    data_dir = Path(config.data_dir)
    auth(config.nasadem.gee.ee_project_id)
    bounds = config.nasadem.aoi.spatial.as_bbox()
    data.get.download_nasadem(
        data_dir,
        bounds,
        config.nasadem.aoi.temporal.start_date,
        config.nasadem.aoi.temporal.end_date,
        crs=(
            CRS.from_epsg(config.nasadem.aoi.spatial.epsg)
            if config.nasadem.aoi.spatial.epsg
            != 4326  # Need to check why config.s1.aoi.spatial.epsg is used for all function
            else None
        ),
        composite_method=config.nasadem.composite_method,
        dtype=config.nasadem.dtype,
        resolution=config.nasadem.resolution,
        tile_shape=config.nasadem.tile_size,
        max_tile_size=config.nasadem.gee.max_tile_size,
        filter_polygon=(
            None
            if config.nasadem.aoi.country is None
            else load_country_filter_polygon(config.nasadem.aoi.country)
        ),
    )


def download_all(config_path: Path) -> None:
    """Download all configured satellites."""
    config = load(config_path)
    if config.s1 is not None:
        log.info("Downloading Sentinel-1 data.")
        download_s1(config_path)
    if config.s2 is not None:
        log.info("Downloading Sentinel-2 data.")
        download_s2(config_path)
    if config.gedi is not None:
        log.info("Downloading GEDI data.")
        download_gedi(config_path, vector=True)
    if config.dynworld is not None:
        log.info("Downloading Dynamic World data.")
        download_dynworld(config_path)
    if config.palsar2 is not None:
        log.info("Downloading Palsar-2 data.")
        download_palsar2(config_path)
    if config.landsat8 is not None:
        log.info("Downloading Landsat-8 data.")
        download_landsat8(config_path)<|MERGE_RESOLUTION|>--- conflicted
+++ resolved
@@ -26,7 +26,6 @@
 )
 
 
-<<<<<<< HEAD
 def load_country_filter_polygon(country: Any) -> shapely.Polygon | shapely.MultiPolygon | None:
     """Load the mailand shape of a country."""
     match country:
@@ -36,21 +35,6 @@
             return None
         case list() if all(isinstance(x, str) for x in country):
             pass
-=======
-def get_mainland_geometry(shape: shapely.Geometry) -> shapely.Polygon:
-    """Get the largest geometry from a multipolygon-like shapely geometry."""
-    match shape:
-        case shapely.MultiPolygon():
-            max_area, max_geom = 0, None
-            for geom in shape.geoms:
-                if geom.area > max_area:
-                    max_area, max_geom = geom.area, geom
-            if max_geom is None:
-                raise ValueError("Empty shape.")
-            return max_geom
-        case shapely.Polygon():
-            return shape
->>>>>>> 94dc4808
         case _:
             raise TypeError(
                 f"Unexpected type {type(country)} for country. "

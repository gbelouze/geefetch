--- conflicted
+++ resolved
@@ -12,7 +12,7 @@
 from rasterio.crs import CRS
 from retry import retry
 
-<<<<<<< HEAD
+from ..cli.omegaconfig import SpeckleFilterConfig, TerrainNormalizationConfig
 from ..utils.enums import (
     CompositeMethod,
     DType,
@@ -27,10 +27,6 @@
     LogQueueConsumer,
     init_log_queue_for_children,
 )
-=======
-from ..cli.omegaconfig import SpeckleFilterConfig, TerrainNormalizationConfig
-from ..utils.enums import CompositeMethod, DType, Format, P2Orbit, ResamplingMethod, S1Orbit
->>>>>>> e1f29f25
 from ..utils.progress import default_bar
 from ..utils.progress_multiprocessing import (
     ProgressProtocol,

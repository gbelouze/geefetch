--- conflicted
+++ resolved
@@ -243,11 +243,7 @@
         resampling: ResamplingMethod = ResamplingMethod.BILINEAR,
         cloudless_portion: int = 60,
         cloud_prb_thresh: int = 40,
-<<<<<<< HEAD
-        buffer: float = 100,
         resolution: float = 10,
-=======
->>>>>>> bf4159bd
         **kwargs: Any,
     ) -> DownloadableGeedimImage:
         """Get a downloadable mosaic of Sentinel-2 images.
@@ -271,13 +267,8 @@
             Images that do not fullfill the requirement are filtered out.
         cloud_prb_thresh : int
             Threshold for cloud probability above which a pixel is filtered out (%).
-<<<<<<< HEAD
-        buffer : float
-            Kernel size to dilate cloud/shadow patches.
         resolution: float
             The resolution for the image.
-=======
->>>>>>> bf4159bd
         **kwargs : Any
             Accepted but ignored additional arguments.
 
@@ -326,25 +317,15 @@
                 f"Trying new parameter cloudless_portion={new_cloudless_portion}"
             )
             return self.get(
-<<<<<<< HEAD
-                aoi=aoi,
-                start_date=start_date,
-                end_date=end_date,
-                composite_method=composite_method,
-                dtype=dtype,
-                cloudless_portion=new_cloudless_portion,
-                cloud_prb_thresh=cloud_prb_thresh,
-                buffer=buffer,
-                resampling=resampling,
-=======
                 aoi,
                 start_date,
                 end_date,
                 composite_method,
                 dtype,
+                resampling,
                 new_cloudless_portion,
                 cloud_prb_thresh,
->>>>>>> bf4159bd
+                resolution,
             )
         log.debug(f"Sentinel-2 mosaicking with {n_images} images.")
         return DownloadableGeedimImage(s2_im)

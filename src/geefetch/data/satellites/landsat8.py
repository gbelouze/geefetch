--- conflicted
+++ resolved
@@ -187,15 +187,6 @@
     return viewZenith.multiply(PI / 180)  # type: ignore[no-any-return]
 
 
-<<<<<<< HEAD
-def _applyL8(image: Image, kvol: Image, kvol0: Image) -> Image:
-    blue = _correct_band(image, "SR_B2", kvol, kvol0, f_iso=0.0774, f_geo=0.0079, f_vol=0.0372)
-    green = _correct_band(image, "SR_B3", kvol, kvol0, f_iso=0.1306, f_geo=0.0178, f_vol=0.0580)
-    red = _correct_band(image, "SR_B4", kvol, kvol0, f_iso=0.1690, f_geo=0.0227, f_vol=0.0574)
-    nir = _correct_band(image, "SR_B5", kvol, kvol0, f_iso=0.3093, f_geo=0.0330, f_vol=0.1535)
-    swir1 = _correct_band(image, "SR_B6", kvol, kvol0, f_iso=0.3430, f_geo=0.0453, f_vol=0.1154)
-    swir2 = _correct_band(image, "SR_B7", kvol, kvol0, f_iso=0.2658, f_geo=0.0387, f_vol=0.0639)
-=======
 def apply_brdf_to_bands(image: Image, kvol: Image, kvol0: Image) -> Image:
     """Applies BRDF correction to each band of a Landsat 8 image."""
     blue = correct_band_reflectance(
@@ -216,7 +207,6 @@
     swir2 = correct_band_reflectance(
         image, "SR_B7", kvol, kvol0, f_iso=0.2658, f_geo=0.0387, f_vol=0.0639
     )
->>>>>>> bb490f56
     return image.select([]).addBands([blue, green, red, nir, swir1, swir2])  # type: ignore[no-any-return]
 
 
